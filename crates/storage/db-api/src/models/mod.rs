--- conflicted
+++ resolved
@@ -279,42 +279,25 @@
 
 impl crate::table::Compress for ParliaSnapshotBlob {
     type Compressed = Vec<u8>;
-<<<<<<< HEAD
-    fn uncompressable_ref(&self) -> Option<&[u8]> { Some(&self.0) }
-    fn compress(self) -> Self::Compressed { self.0 }
-=======
     fn uncompressable_ref(&self) -> Option<&[u8]> {
         Some(&self.0)
     }
     fn compress(self) -> Self::Compressed {
         self.0
     }
->>>>>>> e2e9c904
     fn compress_to_buf<B: bytes::BufMut + AsMut<[u8]>>(&self, buf: &mut B) {
         buf.put_slice(&self.0);
     }
 }
 
 impl crate::table::Decompress for ParliaSnapshotBlob {
-<<<<<<< HEAD
-    fn decompress(value: &[u8]) -> Result<Self, DatabaseError> { Ok(Self(value.to_vec())) }
-=======
     fn decompress(value: &[u8]) -> Result<Self, DatabaseError> {
         Ok(Self(value.to_vec()))
     }
->>>>>>> e2e9c904
 }
 
 impl crate::table::Encode for ParliaSnapshotBlob {
     type Encoded = Vec<u8>;
-<<<<<<< HEAD
-    fn encode(self) -> Self::Encoded { self.0 }
-}
-
-impl crate::table::Decode for ParliaSnapshotBlob {
-    fn decode(value: &[u8]) -> Result<Self, DatabaseError> { Ok(Self(value.to_vec())) }
-    fn decode_owned(value: Vec<u8>) -> Result<Self, DatabaseError> { Ok(Self(value)) }
-=======
     fn encode(self) -> Self::Encoded {
         self.0
     }
@@ -327,7 +310,6 @@
     fn decode_owned(value: Vec<u8>) -> Result<Self, DatabaseError> {
         Ok(Self(value))
     }
->>>>>>> e2e9c904
 }
 
 /// Adds wrapper structs for some primitive types so they can use `StructFlags` from Compact, when
