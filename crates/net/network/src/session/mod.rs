//! Support for handling peer sessions.

mod active;
mod conn;
mod counter;
mod handle;
mod types;
pub use types::BlockRangeInfo;

use crate::{
    message::PeerMessage,
    metrics::SessionManagerMetrics,
    protocol::{IntoRlpxSubProtocol, OnNotSupported, RlpxSubProtocolHandlers, RlpxSubProtocols},
    session::active::ActiveSession,
};
use active::QueuedOutgoingMessages;
use counter::SessionCounter;
use futures::{future::Either, io, FutureExt, StreamExt};
use reth_ecies::{stream::ECIESStream, ECIESError};
use reth_eth_wire::{
    errors::EthStreamError, handshake::EthRlpxHandshake, multiplex::RlpxProtocolMultiplexer,
    BlockRangeUpdate, Capabilities, DisconnectReason, EthStream, EthVersion,
    HelloMessageWithProtocols, NetworkPrimitives, UnauthedP2PStream, UnifiedStatus,
    HANDSHAKE_TIMEOUT,
};
use reth_ethereum_forks::{ForkFilter, ForkId, ForkTransition, Head};
use reth_metrics::common::mpsc::MeteredPollSender;
use reth_network_api::{PeerRequest, PeerRequestSender};
use reth_network_peers::PeerId;
use reth_network_types::SessionsConfig;
use reth_tasks::TaskSpawner;
use rustc_hash::FxHashMap;
use secp256k1::SecretKey;
use std::{
    collections::HashMap,
    future::Future,
    net::SocketAddr,
    sync::{atomic::AtomicU64, Arc},
    task::{Context, Poll},
    time::{Duration, Instant},
};
use tokio::{
    io::{AsyncRead, AsyncWrite},
    net::TcpStream,
    sync::{mpsc, mpsc::error::TrySendError, oneshot},
};
use tokio_stream::wrappers::ReceiverStream;
use tokio_util::sync::PollSender;
use tracing::{debug, instrument, trace};

use crate::session::active::RANGE_UPDATE_INTERVAL;
pub use conn::EthRlpxConnection;
pub use handle::{
    ActiveSessionHandle, ActiveSessionMessage, PendingSessionEvent, PendingSessionHandle,
    SessionCommand,
};
pub use reth_network_api::{Direction, PeerInfo};

/// Internal identifier for active sessions.
#[derive(Debug, Clone, Copy, PartialOrd, PartialEq, Eq, Hash)]
pub struct SessionId(usize);

/// Manages a set of sessions.
#[must_use = "Session Manager must be polled to process session events."]
#[derive(Debug)]
pub struct SessionManager<N: NetworkPrimitives> {
    /// Tracks the identifier for the next session.
    next_id: usize,
    /// Keeps track of all sessions
    counter: SessionCounter,
    ///  The maximum initial time an [`ActiveSession`] waits for a response from the peer before it
    /// responds to an _internal_ request with a `TimeoutError`
    initial_internal_request_timeout: Duration,
    /// If an [`ActiveSession`] does not receive a response at all within this duration then it is
    /// considered a protocol violation and the session will initiate a drop.
    protocol_breach_request_timeout: Duration,
    /// The timeout after which a pending session attempt is considered failed.
    pending_session_timeout: Duration,
    /// The secret key used for authenticating sessions.
    secret_key: SecretKey,
    /// The `Status` message to send to peers.
    status: UnifiedStatus,
    /// The `HelloMessage` message to send to peers.
    hello_message: HelloMessageWithProtocols,
    /// The [`ForkFilter`] used to validate the peer's `Status` message.
    fork_filter: ForkFilter,
    /// Size of the command buffer per session.
    session_command_buffer: usize,
    /// The executor for spawned tasks.
    executor: Box<dyn TaskSpawner>,
    /// All pending session that are currently handshaking, exchanging `Hello`s.
    ///
    /// Events produced during the authentication phase are reported to this manager. Once the
    /// session is authenticated, it can be moved to the `active_session` set.
    pending_sessions: FxHashMap<SessionId, PendingSessionHandle>,
    /// All active sessions that are ready to exchange messages.
    active_sessions: HashMap<PeerId, ActiveSessionHandle<N>>,
    /// The original Sender half of the [`PendingSessionEvent`] channel.
    ///
    /// When a new (pending) session is created, the corresponding [`PendingSessionHandle`] will
    /// get a clone of this sender half.
    pending_sessions_tx: mpsc::Sender<PendingSessionEvent<N>>,
    /// Receiver half that listens for [`PendingSessionEvent`] produced by pending sessions.
    pending_session_rx: ReceiverStream<PendingSessionEvent<N>>,
    /// The original Sender half of the [`ActiveSessionMessage`] channel.
    ///
    /// When active session state is reached, the corresponding [`ActiveSessionHandle`] will get a
    /// clone of this sender half.
    active_session_tx: MeteredPollSender<ActiveSessionMessage<N>>,
    /// Receiver half that listens for [`ActiveSessionMessage`] produced by pending sessions.
    active_session_rx: ReceiverStream<ActiveSessionMessage<N>>,
    /// Additional `RLPx` sub-protocols to be used by the session manager.
    extra_protocols: RlpxSubProtocols,
    /// Tracks the ongoing graceful disconnections attempts for incoming connections.
    disconnections_counter: DisconnectionsCounter,
    /// Metrics for the session manager.
    metrics: SessionManagerMetrics,
    /// The [`EthRlpxHandshake`] is used to perform the initial handshake with the peer.
    handshake: Arc<dyn EthRlpxHandshake>,
    /// Shared local range information that gets propagated to active sessions.
    /// This represents the range of blocks that this node can serve to other peers.
    local_range_info: BlockRangeInfo,
}

// === impl SessionManager ===

impl<N: NetworkPrimitives> SessionManager<N> {
    /// Creates a new empty [`SessionManager`].
    #[expect(clippy::too_many_arguments)]
    pub fn new(
        secret_key: SecretKey,
        config: SessionsConfig,
        executor: Box<dyn TaskSpawner>,
        status: UnifiedStatus,
        hello_message: HelloMessageWithProtocols,
        fork_filter: ForkFilter,
        extra_protocols: RlpxSubProtocols,
        handshake: Arc<dyn EthRlpxHandshake>,
    ) -> Self {
        let (pending_sessions_tx, pending_sessions_rx) = mpsc::channel(config.session_event_buffer);
        let (active_session_tx, active_session_rx) = mpsc::channel(config.session_event_buffer);
        let active_session_tx = PollSender::new(active_session_tx);

        // Initialize local range info from the status
        let local_range_info = BlockRangeInfo::new(
            status.earliest_block.unwrap_or_default(),
            status.latest_block.unwrap_or_default(),
            status.blockhash,
        );

        Self {
            next_id: 0,
            counter: SessionCounter::new(config.limits),
            initial_internal_request_timeout: config.initial_internal_request_timeout,
            protocol_breach_request_timeout: config.protocol_breach_request_timeout,
            pending_session_timeout: config.pending_session_timeout,
            secret_key,
            status,
            hello_message,
            fork_filter,
            session_command_buffer: config.session_command_buffer,
            executor,
            pending_sessions: Default::default(),
            active_sessions: Default::default(),
            pending_sessions_tx,
            pending_session_rx: ReceiverStream::new(pending_sessions_rx),
            active_session_tx: MeteredPollSender::new(active_session_tx, "network_active_session"),
            active_session_rx: ReceiverStream::new(active_session_rx),
            extra_protocols,
            disconnections_counter: Default::default(),
            metrics: Default::default(),
            handshake,
            local_range_info,
        }
    }

    /// Returns the currently tracked [`ForkId`].
    pub(crate) const fn fork_id(&self) -> ForkId {
        self.fork_filter.current()
    }

    /// Check whether the provided [`ForkId`] is compatible based on the validation rules in
    /// `EIP-2124`.
    pub fn is_valid_fork_id(&self, fork_id: ForkId) -> bool {
        self.fork_filter.validate(fork_id).is_ok()
    }

    /// Returns the next unique [`SessionId`].
    const fn next_id(&mut self) -> SessionId {
        let id = self.next_id;
        self.next_id += 1;
        SessionId(id)
    }

    /// Returns the current status of the session.
    pub const fn status(&self) -> UnifiedStatus {
        self.status
    }

    /// Returns the secret key used for authenticating sessions.
    pub const fn secret_key(&self) -> SecretKey {
        self.secret_key
    }

    /// Returns a borrowed reference to the active sessions.
    pub const fn active_sessions(&self) -> &HashMap<PeerId, ActiveSessionHandle<N>> {
        &self.active_sessions
    }

    /// Returns the session hello message.
    pub fn hello_message(&self) -> HelloMessageWithProtocols {
        self.hello_message.clone()
    }

    /// Adds an additional protocol handler to the `RLPx` sub-protocol list.
    pub(crate) fn add_rlpx_sub_protocol(&mut self, protocol: impl IntoRlpxSubProtocol) {
        self.extra_protocols.push(protocol)
    }

    /// Returns the number of currently pending connections.
    #[inline]
    pub(crate) fn num_pending_connections(&self) -> usize {
        self.pending_sessions.len()
    }

    /// Spawns the given future onto a new task that is tracked in the `spawned_tasks`
    /// [`JoinSet`](tokio::task::JoinSet).
    fn spawn<F>(&self, f: F)
    where
        F: Future<Output = ()> + Send + 'static,
    {
        self.executor.spawn(f.boxed());
    }

    /// Invoked on a received status update.
    ///
    /// If the updated activated another fork, this will return a [`ForkTransition`] and updates the
    /// active [`ForkId`]. See also [`ForkFilter::set_head`].
    pub(crate) fn on_status_update(&mut self, head: Head) -> Option<ForkTransition> {
        self.status.blockhash = head.hash;
        self.status.total_difficulty = Some(head.total_difficulty);
        let transition = self.fork_filter.set_head(head);
        self.status.forkid = self.fork_filter.current();
        self.status.latest_block = Some(head.number);

        transition
    }

    /// An incoming TCP connection was received. This starts the authentication process to turn this
    /// stream into an active peer session.
    ///
    /// Returns an error if the configured limit has been reached.
    pub(crate) fn on_incoming(
        &mut self,
        stream: TcpStream,
        remote_addr: SocketAddr,
    ) -> Result<SessionId, ExceedsSessionLimit> {
        self.counter.ensure_pending_inbound()?;

        let session_id = self.next_id();

        trace!(
            target: "net::session",
            ?remote_addr,
            ?session_id,
            "new pending incoming session"
        );

        let (disconnect_tx, disconnect_rx) = oneshot::channel();
        let pending_events = self.pending_sessions_tx.clone();
        let secret_key = self.secret_key;
        let hello_message = self.hello_message.clone();
        let status = self.status;
        let fork_filter = self.fork_filter.clone();
        let extra_handlers = self.extra_protocols.on_incoming(remote_addr);
        self.spawn(pending_session_with_timeout(
            self.pending_session_timeout,
            session_id,
            remote_addr,
            Direction::Incoming,
            pending_events.clone(),
            start_pending_incoming_session(
                self.handshake.clone(),
                disconnect_rx,
                session_id,
                stream,
                pending_events,
                remote_addr,
                secret_key,
                hello_message,
                status,
                fork_filter,
                extra_handlers,
            ),
        ));

        let handle = PendingSessionHandle {
            disconnect_tx: Some(disconnect_tx),
            direction: Direction::Incoming,
        };
        self.pending_sessions.insert(session_id, handle);
        self.counter.inc_pending_inbound();
        Ok(session_id)
    }

    /// Starts a new pending session from the local node to the given remote node.
    pub fn dial_outbound(&mut self, remote_addr: SocketAddr, remote_peer_id: PeerId) {
        // The error can be dropped because no dial will be made if it would exceed the limit
        if self.counter.ensure_pending_outbound().is_ok() {
            let session_id = self.next_id();
            let (disconnect_tx, disconnect_rx) = oneshot::channel();
            let pending_events = self.pending_sessions_tx.clone();
            let secret_key = self.secret_key;
            let hello_message = self.hello_message.clone();
            let fork_filter = self.fork_filter.clone();
            let status = self.status;
            let extra_handlers = self.extra_protocols.on_outgoing(remote_addr, remote_peer_id);
            self.spawn(pending_session_with_timeout(
                self.pending_session_timeout,
                session_id,
                remote_addr,
                Direction::Outgoing(remote_peer_id),
                pending_events.clone(),
                start_pending_outbound_session(
                    self.handshake.clone(),
                    disconnect_rx,
                    pending_events,
                    session_id,
                    remote_addr,
                    remote_peer_id,
                    secret_key,
                    hello_message,
                    status,
                    fork_filter,
                    extra_handlers,
                ),
            ));

            let handle = PendingSessionHandle {
                disconnect_tx: Some(disconnect_tx),
                direction: Direction::Outgoing(remote_peer_id),
            };
            self.pending_sessions.insert(session_id, handle);
            self.counter.inc_pending_outbound();
        }
    }

    /// Initiates a shutdown of the channel.
    ///
    /// This will trigger the disconnect on the session task to gracefully terminate. The result
    /// will be picked up by the receiver.
    pub fn disconnect(&self, node: PeerId, reason: Option<DisconnectReason>) {
        if let Some(session) = self.active_sessions.get(&node) {
            session.disconnect(reason);
        }
    }

    /// Initiates a shutdown of all sessions.
    ///
    /// It will trigger the disconnect on all the session tasks to gracefully terminate. The result
    /// will be picked by the receiver.
    pub fn disconnect_all(&self, reason: Option<DisconnectReason>) {
        for session in self.active_sessions.values() {
            session.disconnect(reason);
        }
    }

    /// Disconnects all pending sessions.
    pub fn disconnect_all_pending(&mut self) {
        for session in self.pending_sessions.values_mut() {
            session.disconnect();
        }
    }

    /// Sends a message to the peer's session
    pub fn send_message(&self, peer_id: &PeerId, msg: PeerMessage<N>) {
        if let Some(session) = self.active_sessions.get(peer_id) {
            let _ = session.commands_to_session.try_send(SessionCommand::Message(msg)).inspect_err(
                |e| {
                    if let TrySendError::Full(_) = e {
                        debug!(
                            target: "net::session",
                            ?peer_id,
                            "session command buffer full, dropping message"
                        );
                        self.metrics.total_outgoing_peer_messages_dropped.increment(1);
                    }
                },
            );
        }
    }

    /// Removes the [`PendingSessionHandle`] if it exists.
    fn remove_pending_session(&mut self, id: &SessionId) -> Option<PendingSessionHandle> {
        let session = self.pending_sessions.remove(id)?;
        self.counter.dec_pending(&session.direction);
        Some(session)
    }

    /// Removes the [`PendingSessionHandle`] if it exists.
    fn remove_active_session(&mut self, id: &PeerId) -> Option<ActiveSessionHandle<N>> {
        let session = self.active_sessions.remove(id)?;
        self.counter.dec_active(&session.direction);
        Some(session)
    }

    /// Try to gracefully disconnect an incoming connection by initiating a ECIES connection and
    /// sending a disconnect. If [`SessionManager`] is at capacity for ongoing disconnections, will
    /// simply drop the incoming connection.
    pub(crate) fn try_disconnect_incoming_connection(
        &self,
        stream: TcpStream,
        reason: DisconnectReason,
    ) {
        if !self.disconnections_counter.has_capacity() {
            // drop the connection if we don't have capacity for gracefully disconnecting
            return
        }

        let guard = self.disconnections_counter.clone();
        let secret_key = self.secret_key;

        self.spawn(async move {
            trace!(
                target: "net::session",
                "gracefully disconnecting incoming connection"
            );
            if let Ok(stream) = get_ecies_stream(stream, secret_key, Direction::Incoming).await {
                let mut unauth = UnauthedP2PStream::new(stream);
                let _ = unauth.send_disconnect(reason).await;
                drop(guard);
            }
        });
    }

    /// This polls all the session handles and returns [`SessionEvent`].
    ///
    /// Active sessions are prioritized.
    pub(crate) fn poll(&mut self, cx: &mut Context<'_>) -> Poll<SessionEvent<N>> {
        // Poll events from active sessions
        match self.active_session_rx.poll_next_unpin(cx) {
            Poll::Pending => {}
            Poll::Ready(None) => {
                unreachable!("Manager holds both channel halves.")
            }
            Poll::Ready(Some(event)) => {
                return match event {
                    ActiveSessionMessage::Disconnected { peer_id, remote_addr } => {
                        trace!(
                            target: "net::session",
                            ?peer_id,
                            "gracefully disconnected active session."
                        );
                        self.remove_active_session(&peer_id);
                        Poll::Ready(SessionEvent::Disconnected { peer_id, remote_addr })
                    }
                    ActiveSessionMessage::ClosedOnConnectionError {
                        peer_id,
                        remote_addr,
                        error,
                    } => {
                        trace!(target: "net::session", ?peer_id, %error,"closed session.");
                        self.remove_active_session(&peer_id);
                        Poll::Ready(SessionEvent::SessionClosedOnConnectionError {
                            remote_addr,
                            peer_id,
                            error,
                        })
                    }
                    ActiveSessionMessage::ValidMessage { peer_id, message } => {
                        Poll::Ready(SessionEvent::ValidMessage { peer_id, message })
                    }
                    ActiveSessionMessage::BadMessage { peer_id } => {
                        Poll::Ready(SessionEvent::BadMessage { peer_id })
                    }
                    ActiveSessionMessage::ProtocolBreach { peer_id } => {
                        Poll::Ready(SessionEvent::ProtocolBreach { peer_id })
                    }
                }
            }
        }

        // Poll the pending session event stream
        let event = match self.pending_session_rx.poll_next_unpin(cx) {
            Poll::Pending => return Poll::Pending,
            Poll::Ready(None) => unreachable!("Manager holds both channel halves."),
            Poll::Ready(Some(event)) => event,
        };
        match event {
            PendingSessionEvent::Established {
                session_id,
                remote_addr,
                local_addr,
                peer_id,
                capabilities,
                conn,
                status,
                direction,
                client_id,
            } => {
                // move from pending to established.
                self.remove_pending_session(&session_id);

                // If there's already a session to the peer then we disconnect right away
                if self.active_sessions.contains_key(&peer_id) {
                    trace!(
                        target: "net::session",
                        ?session_id,
                        ?remote_addr,
                        ?peer_id,
                        ?direction,
                        "already connected"
                    );

                    self.spawn(async move {
                        // send a disconnect message
                        let _ =
                            conn.into_inner().disconnect(DisconnectReason::AlreadyConnected).await;
                    });

                    return Poll::Ready(SessionEvent::AlreadyConnected {
                        peer_id,
                        remote_addr,
                        direction,
                    })
                }

                let (commands_to_session, commands_rx) = mpsc::channel(self.session_command_buffer);

                let (to_session_tx, messages_rx) = mpsc::channel(self.session_command_buffer);

                let messages = PeerRequestSender::new(peer_id, to_session_tx);

                let timeout = Arc::new(AtomicU64::new(
                    self.initial_internal_request_timeout.as_millis() as u64,
                ));

                // negotiated version
                let version = conn.version();

                // Configure the interval at which the range information is updated, starting with
                // ETH69
                let range_update_interval = (conn.version() >= EthVersion::Eth69).then(|| {
                    let mut interval = tokio::time::interval(RANGE_UPDATE_INTERVAL);
                    interval.set_missed_tick_behavior(tokio::time::MissedTickBehavior::Delay);
                    interval
                });

                let session = ActiveSession {
                    next_id: 0,
                    remote_peer_id: peer_id,
                    remote_addr,
                    remote_capabilities: Arc::clone(&capabilities),
                    session_id,
                    commands_rx: ReceiverStream::new(commands_rx),
                    to_session_manager: self.active_session_tx.clone(),
                    pending_message_to_session: None,
                    internal_request_rx: ReceiverStream::new(messages_rx).fuse(),
                    inflight_requests: Default::default(),
                    conn,
                    queued_outgoing: QueuedOutgoingMessages::new(
                        self.metrics.queued_outgoing_messages.clone(),
                    ),
                    received_requests_from_remote: Default::default(),
                    internal_request_timeout_interval: tokio::time::interval(
                        self.initial_internal_request_timeout,
                    ),
                    internal_request_timeout: Arc::clone(&timeout),
                    protocol_breach_request_timeout: self.protocol_breach_request_timeout,
                    terminate_message: None,
                    range_info: None,
                    local_range_info: self.local_range_info.clone(),
                    range_update_interval,
                };

                self.spawn(session);

                let client_version = client_id.into();
                let handle = ActiveSessionHandle {
                    status: status.clone(),
                    direction,
                    session_id,
                    remote_id: peer_id,
                    version,
                    established: Instant::now(),
                    capabilities: Arc::clone(&capabilities),
                    commands_to_session,
                    client_version: Arc::clone(&client_version),
                    remote_addr,
                    local_addr,
                };

                self.active_sessions.insert(peer_id, handle);
                self.counter.inc_active(&direction);

                if direction.is_outgoing() {
                    self.metrics.total_dial_successes.increment(1);
                }

                Poll::Ready(SessionEvent::SessionEstablished {
                    peer_id,
                    remote_addr,
                    client_version,
                    version,
                    capabilities,
                    status,
                    messages,
                    direction,
                    timeout,
                    range_info: None,
                })
            }
            PendingSessionEvent::Disconnected { remote_addr, session_id, direction, error } => {
                trace!(
                    target: "net::session",
                    ?session_id,
                    ?remote_addr,
                    ?error,
                    "disconnected pending session"
                );
                self.remove_pending_session(&session_id);
                match direction {
                    Direction::Incoming => {
                        Poll::Ready(SessionEvent::IncomingPendingSessionClosed {
                            remote_addr,
                            error,
                        })
                    }
                    Direction::Outgoing(peer_id) => {
                        Poll::Ready(SessionEvent::OutgoingPendingSessionClosed {
                            remote_addr,
                            peer_id,
                            error,
                        })
                    }
                }
            }
            PendingSessionEvent::OutgoingConnectionError {
                remote_addr,
                session_id,
                peer_id,
                error,
            } => {
                trace!(
                    target: "net::session",
                    %error,
                    ?session_id,
                    ?remote_addr,
                    ?peer_id,
                    "connection refused"
                );
                self.remove_pending_session(&session_id);
                Poll::Ready(SessionEvent::OutgoingConnectionError { remote_addr, peer_id, error })
            }
            PendingSessionEvent::EciesAuthError { remote_addr, session_id, error, direction } => {
                trace!(
                    target: "net::session",
                    %error,
                    ?session_id,
                    ?remote_addr,
                    "ecies auth failed"
                );
                self.remove_pending_session(&session_id);
                match direction {
                    Direction::Incoming => {
                        Poll::Ready(SessionEvent::IncomingPendingSessionClosed {
                            remote_addr,
                            error: Some(PendingSessionHandshakeError::Ecies(error)),
                        })
                    }
                    Direction::Outgoing(peer_id) => {
                        Poll::Ready(SessionEvent::OutgoingPendingSessionClosed {
                            remote_addr,
                            peer_id,
                            error: Some(PendingSessionHandshakeError::Ecies(error)),
                        })
                    }
                }
            }
        }
    }

    /// Updates the advertised block range that this node can serve to other peers starting with
    /// Eth69.
    ///
    /// This method updates both the local status message that gets sent to peers during handshake
    /// and the shared local range information that gets propagated to active sessions (Eth69).
    /// The range information is used in ETH69 protocol where peers announce the range of blocks
    /// they can serve to optimize data synchronization.
    pub(crate) fn update_advertised_block_range(&mut self, block_range_update: BlockRangeUpdate) {
        self.status.earliest_block = Some(block_range_update.earliest);
        self.status.latest_block = Some(block_range_update.latest);
        self.status.blockhash = block_range_update.latest_hash;

        // Update the shared local range info that gets propagated to active sessions
        self.local_range_info.update(
            block_range_update.earliest,
            block_range_update.latest,
            block_range_update.latest_hash,
        );
    }
}

/// A counter for ongoing graceful disconnections attempts.
#[derive(Default, Debug, Clone)]
struct DisconnectionsCounter(Arc<()>);

impl DisconnectionsCounter {
    const MAX_CONCURRENT_GRACEFUL_DISCONNECTIONS: usize = 15;

    /// Returns true if the [`DisconnectionsCounter`] still has capacity
    /// for an additional graceful disconnection.
    fn has_capacity(&self) -> bool {
        Arc::strong_count(&self.0) <= Self::MAX_CONCURRENT_GRACEFUL_DISCONNECTIONS
    }
}

/// Events produced by the [`SessionManager`]
#[derive(Debug)]
pub enum SessionEvent<N: NetworkPrimitives> {
    /// A new session was successfully authenticated.
    ///
    /// This session is now able to exchange data.
    SessionEstablished {
        /// The remote node's public key
        peer_id: PeerId,
        /// The remote node's socket address
        remote_addr: SocketAddr,
        /// The user agent of the remote node, usually containing the client name and version
        client_version: Arc<str>,
        /// The capabilities the remote node has announced
        capabilities: Arc<Capabilities>,
        /// negotiated eth version
        version: EthVersion,
        /// The Status message the peer sent during the `eth` handshake
        status: Arc<UnifiedStatus>,
        /// The channel for sending messages to the peer with the session
        messages: PeerRequestSender<PeerRequest<N>>,
        /// The direction of the session, either `Inbound` or `Outgoing`
        direction: Direction,
        /// The maximum time that the session waits for a response from the peer before timing out
        /// the connection
        timeout: Arc<AtomicU64>,
        /// The range info for the peer.
        range_info: Option<BlockRangeInfo>,
    },
    /// The peer was already connected with another session.
    AlreadyConnected {
        /// The remote node's public key
        peer_id: PeerId,
        /// The remote node's socket address
        remote_addr: SocketAddr,
        /// The direction of the session, either `Inbound` or `Outgoing`
        direction: Direction,
    },
    /// A session received a valid message via `RLPx`.
    ValidMessage {
        /// The remote node's public key
        peer_id: PeerId,
        /// Message received from the peer.
        message: PeerMessage<N>,
    },
    /// Received a bad message from the peer.
    BadMessage {
        /// Identifier of the remote peer.
        peer_id: PeerId,
    },
    /// Remote peer is considered in protocol violation
    ProtocolBreach {
        /// Identifier of the remote peer.
        peer_id: PeerId,
    },
    /// Closed an incoming pending session during handshaking.
    IncomingPendingSessionClosed {
        /// The remote node's socket address
        remote_addr: SocketAddr,
        /// The pending handshake session error that caused the session to close
        error: Option<PendingSessionHandshakeError>,
    },
    /// Closed an outgoing pending session during handshaking.
    OutgoingPendingSessionClosed {
        /// The remote node's socket address
        remote_addr: SocketAddr,
        /// The remote node's public key
        peer_id: PeerId,
        /// The pending handshake session error that caused the session to close
        error: Option<PendingSessionHandshakeError>,
    },
    /// Failed to establish a tcp stream
    OutgoingConnectionError {
        /// The remote node's socket address
        remote_addr: SocketAddr,
        /// The remote node's public key
        peer_id: PeerId,
        /// The error that caused the outgoing connection to fail
        error: io::Error,
    },
    /// Session was closed due to an error
    SessionClosedOnConnectionError {
        /// The id of the remote peer.
        peer_id: PeerId,
        /// The socket we were connected to.
        remote_addr: SocketAddr,
        /// The error that caused the session to close
        error: EthStreamError,
    },
    /// Active session was gracefully disconnected.
    Disconnected {
        /// The remote node's public key
        peer_id: PeerId,
        /// The remote node's socket address that we were connected to
        remote_addr: SocketAddr,
    },
}

/// Errors that can occur during handshaking/authenticating the underlying streams.
#[derive(Debug, thiserror::Error)]
pub enum PendingSessionHandshakeError {
    /// The pending session failed due to an error while establishing the `eth` stream
    #[error(transparent)]
    Eth(EthStreamError),
    /// The pending session failed due to an error while establishing the ECIES stream
    #[error(transparent)]
    Ecies(ECIESError),
    /// Thrown when the authentication timed out
    #[error("authentication timed out")]
    Timeout,
    /// Thrown when the remote lacks the required capability
    #[error("Mandatory extra capability unsupported")]
    UnsupportedExtraCapability,
}

impl PendingSessionHandshakeError {
    /// Returns the [`DisconnectReason`] if the error is a disconnect message
    pub const fn as_disconnected(&self) -> Option<DisconnectReason> {
        match self {
            Self::Eth(eth_err) => eth_err.as_disconnected(),
            _ => None,
        }
    }
}

/// The error thrown when the max configured limit has been reached and no more connections are
/// accepted.
#[derive(Debug, Clone, thiserror::Error)]
#[error("session limit reached {0}")]
pub struct ExceedsSessionLimit(pub(crate) u32);

/// Starts a pending session authentication with a timeout.
pub(crate) async fn pending_session_with_timeout<F, N: NetworkPrimitives>(
    timeout: Duration,
    session_id: SessionId,
    remote_addr: SocketAddr,
    direction: Direction,
    events: mpsc::Sender<PendingSessionEvent<N>>,
    f: F,
) where
    F: Future<Output = ()>,
{
    if tokio::time::timeout(timeout, f).await.is_err() {
        trace!(target: "net::session", ?remote_addr, ?direction, "pending session timed out");
        let event = PendingSessionEvent::Disconnected {
            remote_addr,
            session_id,
            direction,
            error: Some(PendingSessionHandshakeError::Timeout),
        };
        let _ = events.send(event).await;
    }
}

/// Starts the authentication process for a connection initiated by a remote peer.
///
/// This will wait for the _incoming_ handshake request and answer it.
#[expect(clippy::too_many_arguments)]
pub(crate) async fn start_pending_incoming_session<N: NetworkPrimitives>(
    handshake: Arc<dyn EthRlpxHandshake>,
    disconnect_rx: oneshot::Receiver<()>,
    session_id: SessionId,
    stream: TcpStream,
    events: mpsc::Sender<PendingSessionEvent<N>>,
    remote_addr: SocketAddr,
    secret_key: SecretKey,
    hello: HelloMessageWithProtocols,
    status: UnifiedStatus,
    fork_filter: ForkFilter,
    extra_handlers: RlpxSubProtocolHandlers,
) {
    authenticate(
        handshake,
        disconnect_rx,
        events,
        stream,
        session_id,
        remote_addr,
        secret_key,
        Direction::Incoming,
        hello,
        status,
        fork_filter,
        extra_handlers,
    )
    .await
}

/// Starts the authentication process for a connection initiated by a remote peer.
#[instrument(skip_all, fields(%remote_addr, peer_id), target = "net")]
#[expect(clippy::too_many_arguments)]
async fn start_pending_outbound_session<N: NetworkPrimitives>(
    handshake: Arc<dyn EthRlpxHandshake>,
    disconnect_rx: oneshot::Receiver<()>,
    events: mpsc::Sender<PendingSessionEvent<N>>,
    session_id: SessionId,
    remote_addr: SocketAddr,
    remote_peer_id: PeerId,
    secret_key: SecretKey,
    hello: HelloMessageWithProtocols,
    status: UnifiedStatus,
    fork_filter: ForkFilter,
    extra_handlers: RlpxSubProtocolHandlers,
) {
    let stream = match TcpStream::connect(remote_addr).await {
        Ok(stream) => {
            if let Err(err) = stream.set_nodelay(true) {
                tracing::warn!(target: "net::session", "set nodelay failed: {:?}", err);
            }
            stream
        }
        Err(error) => {
            let _ = events
                .send(PendingSessionEvent::OutgoingConnectionError {
                    remote_addr,
                    session_id,
                    peer_id: remote_peer_id,
                    error,
                })
                .await;
            return
        }
    };
    authenticate(
        handshake,
        disconnect_rx,
        events,
        stream,
        session_id,
        remote_addr,
        secret_key,
        Direction::Outgoing(remote_peer_id),
        hello,
        status,
        fork_filter,
        extra_handlers,
    )
    .await
}

/// Authenticates a session
#[expect(clippy::too_many_arguments)]
async fn authenticate<N: NetworkPrimitives>(
    handshake: Arc<dyn EthRlpxHandshake>,
    disconnect_rx: oneshot::Receiver<()>,
    events: mpsc::Sender<PendingSessionEvent<N>>,
    stream: TcpStream,
    session_id: SessionId,
    remote_addr: SocketAddr,
    secret_key: SecretKey,
    direction: Direction,
    hello: HelloMessageWithProtocols,
    status: UnifiedStatus,
    fork_filter: ForkFilter,
    extra_handlers: RlpxSubProtocolHandlers,
) {
    let local_addr = stream.local_addr().ok();
    let stream = match get_ecies_stream(stream, secret_key, direction).await {
        Ok(stream) => stream,
        Err(error) => {
            let _ = events
                .send(PendingSessionEvent::EciesAuthError {
                    remote_addr,
                    session_id,
                    error,
                    direction,
                })
                .await;
            return
        }
    };

    let unauthed = UnauthedP2PStream::new(stream);

    let auth = authenticate_stream(
        handshake,
        unauthed,
        session_id,
        remote_addr,
        local_addr,
        direction,
        hello,
        status,
        fork_filter,
        extra_handlers,
    )
    .boxed();

    match futures::future::select(disconnect_rx, auth).await {
        Either::Left((_, _)) => {
            let _ = events
                .send(PendingSessionEvent::Disconnected {
                    remote_addr,
                    session_id,
                    direction,
                    error: None,
                })
                .await;
        }
        Either::Right((res, _)) => {
            let _ = events.send(res).await;
        }
    }
}

/// Returns an [`ECIESStream`] if it can be built. If not, send a
/// [`PendingSessionEvent::EciesAuthError`] and returns `None`
async fn get_ecies_stream<Io: AsyncRead + AsyncWrite + Unpin>(
    stream: Io,
    secret_key: SecretKey,
    direction: Direction,
) -> Result<ECIESStream<Io>, ECIESError> {
    match direction {
        Direction::Incoming => ECIESStream::incoming(stream, secret_key).await,
        Direction::Outgoing(remote_peer_id) => {
            ECIESStream::connect(stream, secret_key, remote_peer_id).await
        }
    }
}

/// Authenticate the stream via handshake
///
/// On Success return the authenticated stream as [`PendingSessionEvent`].
///
/// If additional [`RlpxSubProtocolHandlers`] are provided, the hello message will be updated to
/// also negotiate the additional protocols.
#[expect(clippy::too_many_arguments)]
async fn authenticate_stream<N: NetworkPrimitives>(
    handshake: Arc<dyn EthRlpxHandshake>,
    stream: UnauthedP2PStream<ECIESStream<TcpStream>>,
    session_id: SessionId,
    remote_addr: SocketAddr,
    local_addr: Option<SocketAddr>,
    direction: Direction,
    mut hello: HelloMessageWithProtocols,
    mut status: UnifiedStatus,
    fork_filter: ForkFilter,
    mut extra_handlers: RlpxSubProtocolHandlers,
) -> PendingSessionEvent<N> {
    // Add extra protocols to the hello message
    extra_handlers.retain(|handler| hello.try_add_protocol(handler.protocol()).is_ok());

    // conduct the p2p rlpx handshake and return the rlpx authenticated stream
    let (mut p2p_stream, their_hello) = match stream.handshake(hello).await {
        Ok(stream_res) => stream_res,
        Err(err) => {
            return PendingSessionEvent::Disconnected {
                remote_addr,
                session_id,
                direction,
                error: Some(PendingSessionHandshakeError::Eth(err.into())),
            }
        }
    };

    // if we have extra handlers, check if it must be supported by the remote
    if !extra_handlers.is_empty() {
        // ensure that no extra handlers that aren't supported are not mandatory
        while let Some(pos) = extra_handlers.iter().position(|handler| {
            p2p_stream
                .shared_capabilities()
                .ensure_matching_capability(&handler.protocol().cap)
                .is_err()
        }) {
            let handler = extra_handlers.remove(pos);
            if handler.on_unsupported_by_peer(
                p2p_stream.shared_capabilities(),
                direction,
                their_hello.id,
            ) == OnNotSupported::Disconnect
            {
                return PendingSessionEvent::Disconnected {
                    remote_addr,
                    session_id,
                    direction,
                    error: Some(PendingSessionHandshakeError::UnsupportedExtraCapability),
                };
            }
        }
    }

    // Ensure we negotiated mandatory eth protocol
    let eth_version = match p2p_stream.shared_capabilities().eth_version() {
        Ok(version) => version,
        Err(err) => {
            return PendingSessionEvent::Disconnected {
                remote_addr,
                session_id,
                direction,
                error: Some(PendingSessionHandshakeError::Eth(err.into())),
            }
        }
    };

    // Before trying status handshake, set up the version to negotiated shared version
    status.set_eth_version(eth_version);

    let (conn, their_status) = if p2p_stream.shared_capabilities().len() == 1 {
        // if the shared caps are 1, we know both support the eth version
        // if the hello handshake was successful we can try status handshake

        // perform the eth protocol handshake
        match handshake
            .handshake(&mut p2p_stream, status, fork_filter.clone(), HANDSHAKE_TIMEOUT)
            .await
        {
            Ok(their_status) => {
                let eth_stream = EthStream::new(eth_version, p2p_stream);
                (eth_stream.into(), their_status)
            }
            Err(err) => {
                return PendingSessionEvent::Disconnected {
                    remote_addr,
                    session_id,
                    direction,
                    error: Some(PendingSessionHandshakeError::Eth(err)),
                }
            }
        }
    } else {
        // Multiplex the stream with the extra protocols
        let mut multiplex_stream = RlpxProtocolMultiplexer::new(p2p_stream);

        // install additional handlers
        for handler in extra_handlers.into_iter() {
            let cap = handler.protocol().cap;
            let remote_peer_id = their_hello.id;

            multiplex_stream
                .install_protocol(&cap, move |conn| {
                    handler.into_connection(direction, remote_peer_id, conn)
                })
                .ok();
        }

        let (multiplex_stream, their_status) = match multiplex_stream
<<<<<<< HEAD
            .into_eth_satellite_stream(status, fork_filter, handshake.clone())
=======
            .into_eth_satellite_stream(status, fork_filter, handshake)
>>>>>>> e2e9c904
            .await
        {
            Ok((multiplex_stream, their_status)) => (multiplex_stream, their_status),
            Err(err) => {
                return PendingSessionEvent::Disconnected {
                    remote_addr,
                    session_id,
                    direction,
                    error: Some(PendingSessionHandshakeError::Eth(err)),
                }
            }
        };

        (multiplex_stream.into(), their_status)
    };

    PendingSessionEvent::Established {
        session_id,
        remote_addr,
        local_addr,
        peer_id: their_hello.id,
        capabilities: Arc::new(Capabilities::from(their_hello.capabilities)),
        status: Arc::new(their_status),
        conn,
        direction,
        client_id: their_hello.client_version,
    }
}<|MERGE_RESOLUTION|>--- conflicted
+++ resolved
@@ -1151,11 +1151,7 @@
         }
 
         let (multiplex_stream, their_status) = match multiplex_stream
-<<<<<<< HEAD
-            .into_eth_satellite_stream(status, fork_filter, handshake.clone())
-=======
             .into_eth_satellite_stream(status, fork_filter, handshake)
->>>>>>> e2e9c904
             .await
         {
             Ok((multiplex_stream, their_status)) => (multiplex_stream, their_status),
