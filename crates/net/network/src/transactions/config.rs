use std::{fmt::Debug, marker::PhantomData, str::FromStr};

use super::{
    PeerMetadata, DEFAULT_MAX_COUNT_TRANSACTIONS_SEEN_BY_PEER,
    DEFAULT_SOFT_LIMIT_BYTE_SIZE_POOLED_TRANSACTIONS_RESP_ON_PACK_GET_POOLED_TRANSACTIONS_REQ,
    SOFT_LIMIT_BYTE_SIZE_POOLED_TRANSACTIONS_RESPONSE,
};
use crate::transactions::constants::tx_fetcher::{
    DEFAULT_MAX_CAPACITY_CACHE_PENDING_FETCH, DEFAULT_MAX_COUNT_CONCURRENT_REQUESTS,
    DEFAULT_MAX_COUNT_CONCURRENT_REQUESTS_PER_PEER,
};
use alloy_primitives::B256;
use derive_more::{Constructor, Display};

use reth_eth_wire::NetworkPrimitives;
use reth_ethereum_primitives::TxType;

/// Configuration for managing transactions within the network.
#[derive(Debug, Clone)]
#[cfg_attr(feature = "serde", derive(serde::Serialize, serde::Deserialize))]
pub struct TransactionsManagerConfig {
    /// Configuration for fetching transactions.
    pub transaction_fetcher_config: TransactionFetcherConfig,
    /// Max number of seen transactions to store for each peer.
    pub max_transactions_seen_by_peer_history: u32,
    /// How new pending transactions are propagated.
    #[cfg_attr(feature = "serde", serde(default))]
    pub propagation_mode: TransactionPropagationMode,
}

impl Default for TransactionsManagerConfig {
    fn default() -> Self {
        Self {
            transaction_fetcher_config: TransactionFetcherConfig::default(),
            max_transactions_seen_by_peer_history: DEFAULT_MAX_COUNT_TRANSACTIONS_SEEN_BY_PEER,
            propagation_mode: TransactionPropagationMode::default(),
        }
    }
}

/// Determines how new pending transactions are propagated to other peers in full.
#[derive(Debug, Clone, Copy, Default, PartialEq, Eq)]
#[cfg_attr(feature = "serde", derive(serde::Serialize, serde::Deserialize))]
pub enum TransactionPropagationMode {
    /// Send full transactions to sqrt of current peers.
    #[default]
    Sqrt,
    /// Always send transactions in full.
    All,
    /// Send full transactions to a maximum number of peers
    Max(usize),
}

impl TransactionPropagationMode {
    /// Returns the number of peers full transactions should be propagated to.
    pub(crate) fn full_peer_count(&self, peer_count: usize) -> usize {
        match self {
            Self::Sqrt => (peer_count as f64).sqrt().round() as usize,
            Self::All => peer_count,
            Self::Max(max) => peer_count.min(*max),
        }
    }
}
impl FromStr for TransactionPropagationMode {
    type Err = String;

    fn from_str(s: &str) -> Result<Self, Self::Err> {
        let s = s.to_lowercase();
        match s.as_str() {
            "sqrt" => Ok(Self::Sqrt),
            "all" => Ok(Self::All),
            s => {
                if let Some(num) = s.strip_prefix("max:") {
                    num.parse::<usize>()
                        .map(TransactionPropagationMode::Max)
                        .map_err(|_| format!("Invalid number for Max variant: {num}"))
                } else {
                    Err(format!("Invalid transaction propagation mode: {s}"))
                }
            }
        }
    }
}

/// Configuration for fetching transactions.
#[derive(Debug, Constructor, Clone)]
#[cfg_attr(feature = "serde", derive(serde::Serialize, serde::Deserialize))]
pub struct TransactionFetcherConfig {
    /// Max inflight [`GetPooledTransactions`](reth_eth_wire::GetPooledTransactions) requests.
    pub max_inflight_requests: u32,
    /// Max inflight [`GetPooledTransactions`](reth_eth_wire::GetPooledTransactions) requests per
    /// peer.
    pub max_inflight_requests_per_peer: u8,
    /// Soft limit for the byte size of a
    /// [`PooledTransactions`](reth_eth_wire::PooledTransactions) response on assembling a
    /// [`GetPooledTransactions`](reth_eth_wire::GetPooledTransactions) request. Spec'd at 2
    /// MiB.
    pub soft_limit_byte_size_pooled_transactions_response: usize,
    /// Soft limit for the byte size of the expected
    /// [`PooledTransactions`](reth_eth_wire::PooledTransactions) response on packing a
    /// [`GetPooledTransactions`](reth_eth_wire::GetPooledTransactions) request with hashes.
    pub soft_limit_byte_size_pooled_transactions_response_on_pack_request: usize,
    /// Max capacity of the cache of transaction hashes, for transactions that weren't yet fetched.
    /// A transaction is pending fetch if its hash didn't fit into a
    /// [`GetPooledTransactions`](reth_eth_wire::GetPooledTransactions) yet, or it wasn't returned
    /// upon request to peers.
    pub max_capacity_cache_txns_pending_fetch: u32,
}

impl Default for TransactionFetcherConfig {
    fn default() -> Self {
        Self {
            max_inflight_requests: DEFAULT_MAX_COUNT_CONCURRENT_REQUESTS,
            max_inflight_requests_per_peer: DEFAULT_MAX_COUNT_CONCURRENT_REQUESTS_PER_PEER,
            soft_limit_byte_size_pooled_transactions_response:
                SOFT_LIMIT_BYTE_SIZE_POOLED_TRANSACTIONS_RESPONSE,
            soft_limit_byte_size_pooled_transactions_response_on_pack_request:
                DEFAULT_SOFT_LIMIT_BYTE_SIZE_POOLED_TRANSACTIONS_RESP_ON_PACK_GET_POOLED_TRANSACTIONS_REQ,
                max_capacity_cache_txns_pending_fetch: DEFAULT_MAX_CAPACITY_CACHE_PENDING_FETCH,
        }
    }
}

/// A policy defining which peers pending transactions are gossiped to.
pub trait TransactionPropagationPolicy: Send + Sync + Unpin + 'static {
    /// Filter a given peer based on the policy.
    ///
    /// This determines whether transactions can be propagated to this peer.
    fn can_propagate<N: NetworkPrimitives>(&self, peer: &mut PeerMetadata<N>) -> bool;

    /// A callback on the policy when a new peer session is established.
    fn on_session_established<N: NetworkPrimitives>(&mut self, peer: &mut PeerMetadata<N>);

    /// A callback on the policy when a peer session is closed.
    fn on_session_closed<N: NetworkPrimitives>(&mut self, peer: &mut PeerMetadata<N>);
}

/// Determines which peers pending transactions are propagated to.
#[derive(Debug, Clone, Copy, Default, PartialEq, Eq, Display)]
#[cfg_attr(feature = "serde", derive(serde::Serialize, serde::Deserialize))]
pub enum TransactionPropagationKind {
    /// Propagate transactions to all peers.
    ///
    /// No restrictions
    #[default]
    All,
    /// Propagate transactions to only trusted peers.
    Trusted,
<<<<<<< HEAD
    /// Propagate transactions to non-trusted peers only.
    NonTrusted,
=======
    /// Do not propagate transactions
    None,
>>>>>>> e2e9c904
}

impl TransactionPropagationPolicy for TransactionPropagationKind {
    fn can_propagate<N: NetworkPrimitives>(&self, peer: &mut PeerMetadata<N>) -> bool {
        match self {
            Self::All => true,
            Self::Trusted => peer.peer_kind.is_trusted(),
<<<<<<< HEAD
            Self::NonTrusted => !peer.peer_kind.is_trusted(),
=======
            Self::None => false,
>>>>>>> e2e9c904
        }
    }

    fn on_session_established<N: NetworkPrimitives>(&mut self, _peer: &mut PeerMetadata<N>) {}

    fn on_session_closed<N: NetworkPrimitives>(&mut self, _peer: &mut PeerMetadata<N>) {}
}

impl FromStr for TransactionPropagationKind {
    type Err = String;

    fn from_str(s: &str) -> Result<Self, Self::Err> {
        match s {
            "All" | "all" => Ok(Self::All),
            "Trusted" | "trusted" => Ok(Self::Trusted),
<<<<<<< HEAD
            "NonTrusted" | "nontrusted" | "non_trusted" | "Non-Trusted" => Ok(Self::NonTrusted),
=======
            "None" | "none" => Ok(Self::None),
>>>>>>> e2e9c904
            _ => Err(format!("Invalid transaction propagation policy: {s}")),
        }
    }
}

/// Defines the outcome of evaluating a transaction against an `AnnouncementFilteringPolicy`.
///
/// Dictates how the `TransactionManager` should proceed on an announced transaction.
#[derive(Debug, Clone, Copy, PartialEq, Eq)]
pub enum AnnouncementAcceptance {
    /// Accept the transaction announcement.
    Accept,
    /// Log the transaction but not fetching the transaction or penalizing the peer.
    Ignore,
    /// Reject
    Reject {
        /// If true, the peer sending this announcement should be penalized.
        penalize_peer: bool,
    },
}

/// A policy that defines how to handle incoming transaction announcements,
/// particularly concerning transaction types and other announcement metadata.
pub trait AnnouncementFilteringPolicy: Send + Sync + Unpin + 'static {
    /// Decides how to handle a transaction announcement based on its type, hash, and size.
    fn decide_on_announcement(&self, ty: u8, hash: &B256, size: usize) -> AnnouncementAcceptance;
}

/// A generic `AnnouncementFilteringPolicy` that enforces strict validation
/// of transaction type based on a generic type `T`.
#[derive(Debug, Clone)]
pub struct TypedStrictFilter<T: TryFrom<u8> + Debug + Send + Sync + 'static>(PhantomData<T>);

impl<T: TryFrom<u8> + Debug + Send + Sync + 'static> Default for TypedStrictFilter<T> {
    fn default() -> Self {
        Self(PhantomData)
    }
}

impl<T> AnnouncementFilteringPolicy for TypedStrictFilter<T>
where
    T: TryFrom<u8> + Debug + Send + Sync + Unpin + 'static,
    <T as TryFrom<u8>>::Error: Debug,
{
    fn decide_on_announcement(&self, ty: u8, hash: &B256, size: usize) -> AnnouncementAcceptance {
        match T::try_from(ty) {
            Ok(_valid_type) => AnnouncementAcceptance::Accept,
            Err(e) => {
                tracing::trace!(target: "net::tx::policy::strict_typed",
                    type_param = %std::any::type_name::<T>(),
                    %ty,
                    %size,
                    %hash,
                    error = ?e,
                    "Invalid or unrecognized transaction type byte. Rejecting entry and recommending peer penalization."
                );
                AnnouncementAcceptance::Reject { penalize_peer: true }
            }
        }
    }
}

/// Type alias for a `TypedStrictFilter`. This is the default strict announcement filter.
pub type StrictEthAnnouncementFilter = TypedStrictFilter<TxType>;

/// An [`AnnouncementFilteringPolicy`] that permissively handles unknown type bytes
/// based on a given type `T` using `T::try_from(u8)`.
///
/// If `T::try_from(ty)` succeeds, the announcement is accepted. Otherwise, it's ignored.
#[derive(Debug, Clone)]
pub struct TypedRelaxedFilter<T: TryFrom<u8> + Debug + Send + Sync + 'static>(PhantomData<T>);

impl<T: TryFrom<u8> + Debug + Send + Sync + 'static> Default for TypedRelaxedFilter<T> {
    fn default() -> Self {
        Self(PhantomData)
    }
}

impl<T> AnnouncementFilteringPolicy for TypedRelaxedFilter<T>
where
    T: TryFrom<u8> + Debug + Send + Sync + Unpin + 'static,
    <T as TryFrom<u8>>::Error: Debug,
{
    fn decide_on_announcement(&self, ty: u8, hash: &B256, size: usize) -> AnnouncementAcceptance {
        match T::try_from(ty) {
            Ok(_valid_type) => AnnouncementAcceptance::Accept,
            Err(e) => {
                tracing::trace!(target: "net::tx::policy::relaxed_typed",
                    type_param = %std::any::type_name::<T>(),
                    %ty,
                    %size,
                    %hash,
                    error = ?e,
                    "Unknown transaction type byte. Ignoring entry."
                );
                AnnouncementAcceptance::Ignore
            }
        }
    }
}

/// Type alias for `TypedRelaxedFilter`. This filter accepts known Ethereum transaction types and
/// ignores unknown ones without penalizing the peer.
pub type RelaxedEthAnnouncementFilter = TypedRelaxedFilter<TxType>;

#[cfg(test)]
mod tests {
    use super::*;

    #[test]
    fn test_transaction_propagation_mode_from_str() {
        // Test "sqrt" variant
        assert_eq!(
            TransactionPropagationMode::from_str("sqrt").unwrap(),
            TransactionPropagationMode::Sqrt
        );
        assert_eq!(
            TransactionPropagationMode::from_str("SQRT").unwrap(),
            TransactionPropagationMode::Sqrt
        );
        assert_eq!(
            TransactionPropagationMode::from_str("Sqrt").unwrap(),
            TransactionPropagationMode::Sqrt
        );

        // Test "all" variant
        assert_eq!(
            TransactionPropagationMode::from_str("all").unwrap(),
            TransactionPropagationMode::All
        );
        assert_eq!(
            TransactionPropagationMode::from_str("ALL").unwrap(),
            TransactionPropagationMode::All
        );
        assert_eq!(
            TransactionPropagationMode::from_str("All").unwrap(),
            TransactionPropagationMode::All
        );

        // Test "max:N" variant
        assert_eq!(
            TransactionPropagationMode::from_str("max:10").unwrap(),
            TransactionPropagationMode::Max(10)
        );
        assert_eq!(
            TransactionPropagationMode::from_str("MAX:42").unwrap(),
            TransactionPropagationMode::Max(42)
        );
        assert_eq!(
            TransactionPropagationMode::from_str("Max:100").unwrap(),
            TransactionPropagationMode::Max(100)
        );

        // Test invalid inputs
        assert!(TransactionPropagationMode::from_str("invalid").is_err());
        assert!(TransactionPropagationMode::from_str("max:not_a_number").is_err());
        assert!(TransactionPropagationMode::from_str("max:").is_err());
        assert!(TransactionPropagationMode::from_str("max").is_err());
        assert!(TransactionPropagationMode::from_str("").is_err());
    }
}<|MERGE_RESOLUTION|>--- conflicted
+++ resolved
@@ -146,13 +146,8 @@
     All,
     /// Propagate transactions to only trusted peers.
     Trusted,
-<<<<<<< HEAD
-    /// Propagate transactions to non-trusted peers only.
-    NonTrusted,
-=======
     /// Do not propagate transactions
     None,
->>>>>>> e2e9c904
 }
 
 impl TransactionPropagationPolicy for TransactionPropagationKind {
@@ -160,11 +155,7 @@
         match self {
             Self::All => true,
             Self::Trusted => peer.peer_kind.is_trusted(),
-<<<<<<< HEAD
-            Self::NonTrusted => !peer.peer_kind.is_trusted(),
-=======
             Self::None => false,
->>>>>>> e2e9c904
         }
     }
 
@@ -180,11 +171,7 @@
         match s {
             "All" | "all" => Ok(Self::All),
             "Trusted" | "trusted" => Ok(Self::Trusted),
-<<<<<<< HEAD
-            "NonTrusted" | "nontrusted" | "non_trusted" | "Non-Trusted" => Ok(Self::NonTrusted),
-=======
             "None" | "none" => Ok(Self::None),
->>>>>>> e2e9c904
             _ => Err(format!("Invalid transaction propagation policy: {s}")),
         }
     }
